--- conflicted
+++ resolved
@@ -16,12 +16,7 @@
     name: Markdownlint
     runs-on: ubuntu-latest
     steps:
-<<<<<<< HEAD
-      - uses: actions/checkout@v5
+      - uses: actions/checkout@v6
       - uses: DavidAnson/markdownlint-cli2-action@v21
-=======
-      - uses: actions/checkout@v6
-      - uses: DavidAnson/markdownlint-cli2-action@v20
->>>>>>> 215de0dd
         with:
           globs: "**/*.md"